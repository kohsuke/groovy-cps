package com.cloudbees.groovy.cps.impl

<<<<<<< HEAD
import com.cloudbees.groovy.cps.AbstractGroovyCpsTest
import org.junit.Test

public class FooTest extends AbstractGroovyCpsTest {
=======
import org.junit.Test

public class FooTest {
>>>>>>> dfdba8bb

    @Test
    public void test1() {
        assert 4==add(1,3);
    }

    @Test
    public void callAddFromCps() {
        assert 3==evalCPS("new FooTest().add(1,2)");
    }

    public int add(int a, int b) { // CPS transformed version
<<<<<<< HEAD
        if (true) {
            throw new CpsCallableInvocation(asyncAdd, this, [a,b]);
=======
        if (Caller.isAsynchronous(this, "add", [a,b])) {
            throw new CpsCallableInvocation(null /*dummy*/ ,this, [a,b]);
>>>>>>> dfdba8bb
        } else {
            return a+b; //
        }
    }

    public final CpsCallable asyncAdd = new CpsFunction(["a","b"],
            new ReturnBlock(new FunctionCallBlock(null,
                    new LocalVariableBlock("a"),
                    new ConstantBlock("plus"),
                    new LocalVariableBlock("y")
        )));
}<|MERGE_RESOLUTION|>--- conflicted
+++ resolved
@@ -1,15 +1,9 @@
 package com.cloudbees.groovy.cps.impl
 
-<<<<<<< HEAD
 import com.cloudbees.groovy.cps.AbstractGroovyCpsTest
 import org.junit.Test
 
 public class FooTest extends AbstractGroovyCpsTest {
-=======
-import org.junit.Test
-
-public class FooTest {
->>>>>>> dfdba8bb
 
     @Test
     public void test1() {
@@ -22,13 +16,8 @@
     }
 
     public int add(int a, int b) { // CPS transformed version
-<<<<<<< HEAD
-        if (true) {
+        if (Caller.isAsynchronous(this, "add", [a,b])) {
             throw new CpsCallableInvocation(asyncAdd, this, [a,b]);
-=======
-        if (Caller.isAsynchronous(this, "add", [a,b])) {
-            throw new CpsCallableInvocation(null /*dummy*/ ,this, [a,b]);
->>>>>>> dfdba8bb
         } else {
             return a+b; //
         }
